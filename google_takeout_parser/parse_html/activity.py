--- conflicted
+++ resolved
@@ -9,11 +9,7 @@
 from urllib.parse import urlparse, parse_qs
 
 import bs4
-<<<<<<< HEAD
-from bs4.element import Tag
-=======
 from bs4.element import Tag, PageElement
->>>>>>> b3a3f603
 
 from ..models import Activity, Subtitles, Details, LocationInfo
 from ..common import Res
